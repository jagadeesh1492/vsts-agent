--- conflicted
+++ resolved
@@ -669,7 +669,6 @@
             }
         }
 
-<<<<<<< HEAD
         /*
          * Deployment Agent Tests
         */
@@ -678,17 +677,10 @@
         [Trait("Level", "L0")]
         [Trait("Category", nameof(CommandSettings))]
         public void GetsFlagDeploymentAgent()
-=======
-        [Fact]
-        [Trait("Level", "L0")]
-        [Trait("Category", nameof(CommandSettings))]
-        public void ValidateCommands()
->>>>>>> 7131f6af
-        {
-            using (TestHostContext hc = CreateTestContext())
-            {
-                // Arrange.
-<<<<<<< HEAD
+        {
+            using (TestHostContext hc = CreateTestContext())
+            {
+                // Arrange.
                 var command = new CommandSettings(hc, args: new string[] { "--machinegroup" });
 
                 // Act.
@@ -696,28 +688,17 @@
 
                 // Assert.
                 Assert.True(actual);
-=======
-                var command = new CommandSettings(hc, args: new string[] { "badcommand" });
-
-                // Assert.
-                Assert.True(command.Validate().Contains("badcommand"));
->>>>>>> 7131f6af
-            }
-        }
-
-        [Fact]
-        [Trait("Level", "L0")]
-        [Trait("Category", nameof(CommandSettings))]
-<<<<<<< HEAD
+            }
+        }
+
+        [Fact]
+        [Trait("Level", "L0")]
+        [Trait("Category", nameof(CommandSettings))]
         public void PromptsForProjectName()
-=======
-        public void ValidateFlags()
->>>>>>> 7131f6af
-        {
-            using (TestHostContext hc = CreateTestContext())
-            {
-                // Arrange.
-<<<<<<< HEAD
+        {
+            using (TestHostContext hc = CreateTestContext())
+            {
+                // Arrange.
                 var command = new CommandSettings(hc, args: new string[0]);
                 _promptManager
                     .Setup(x => x.ReadValue(
@@ -734,28 +715,17 @@
 
                 // Assert.
                 Assert.Equal("TestProject", actual);
-=======
-                var command = new CommandSettings(hc, args: new string[] { "--badflag" });
-
-                // Assert.
-                Assert.True(command.Validate().Contains("badflag"));
->>>>>>> 7131f6af
-            }
-        }
-
-        [Fact]
-        [Trait("Level", "L0")]
-        [Trait("Category", nameof(CommandSettings))]
-<<<<<<< HEAD
+            }
+        }
+
+        [Fact]
+        [Trait("Level", "L0")]
+        [Trait("Category", nameof(CommandSettings))]
         public void PromptsForMachineGroupName()
-=======
-        public void ValidateArgs()
->>>>>>> 7131f6af
-        {
-            using (TestHostContext hc = CreateTestContext())
-            {
-                // Arrange.
-<<<<<<< HEAD
+        {
+            using (TestHostContext hc = CreateTestContext())
+            {
+                // Arrange.
                 var command = new CommandSettings(hc, args: new string[0]);
                 _promptManager
                     .Setup(x => x.ReadValue(
@@ -772,7 +742,47 @@
 
                 // Assert.
                 Assert.Equal("Test Machine Group", actual);
-=======
+            }
+        }
+
+        [Fact]
+        [Trait("Level", "L0")]
+        [Trait("Category", nameof(CommandSettings))]
+        public void ValidateCommands()
+        {
+            using (TestHostContext hc = CreateTestContext())
+            {
+                // Arrange.
+                var command = new CommandSettings(hc, args: new string[] { "badcommand" });
+
+                // Assert.
+                Assert.True(command.Validate().Contains("badcommand"));
+            }
+        }
+
+        [Fact]
+        [Trait("Level", "L0")]
+        [Trait("Category", nameof(CommandSettings))]
+        public void ValidateFlags()
+        {
+            using (TestHostContext hc = CreateTestContext())
+            {
+                // Arrange.
+                var command = new CommandSettings(hc, args: new string[] { "--badflag" });
+
+                // Assert.
+                Assert.True(command.Validate().Contains("badflag"));
+            }
+        }
+
+        [Fact]
+        [Trait("Level", "L0")]
+        [Trait("Category", nameof(CommandSettings))]
+        public void ValidateArgs()
+        {
+            using (TestHostContext hc = CreateTestContext())
+            {
+                // Arrange.
                 var command = new CommandSettings(hc, args: new string[] { "--badargname", "bad arg value" });
 
                 // Assert.
@@ -797,7 +807,6 @@
 
                 // Assert.
                 Assert.True(command.Validate().Count == 0);
->>>>>>> 7131f6af
             }
         }
 

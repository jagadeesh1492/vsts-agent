--- conflicted
+++ resolved
@@ -155,24 +155,6 @@
             int poolId = 0;
             string agentName = null;
             WriteSection(StringUtil.Loc("RegisterAgentSectionHeader"));
-<<<<<<< HEAD
-=======
-            while (true)
-            {
-                poolName = command.GetPool();
-                try
-                {
-                    poolId = await GetPoolId(poolName);
-                    Trace.Info($"PoolId for agent pool '{poolName}' is '{poolId}'.");
-                    break;
-                }
-                catch (Exception e) when (!command.Unattended)
-                {
-                    _term.WriteError(e);
-                    _term.WriteError(StringUtil.Loc("FailedToFindPool"));
-                }
-            }
->>>>>>> 7131f6af
 
             poolId = await agentProvider.GetPoolId(command);
             
@@ -489,23 +471,6 @@
             await _agentServer.ConnectAsync(connection);
         }
 
-<<<<<<< HEAD
-=======
-        private async Task<int> GetPoolId(string poolName)
-        {
-            TaskAgentPool agentPool = (await _agentServer.GetAgentPoolsAsync(poolName)).FirstOrDefault();
-            if (agentPool == null)
-            {
-                throw new TaskAgentPoolNotFoundException(StringUtil.Loc("PoolNotFound", poolName));
-            }
-            else
-            {
-                Trace.Info("Found pool {0} with id {1}", poolName, agentPool.Id);
-                return agentPool.Id;
-            }
-        }
-
->>>>>>> 7131f6af
         private async Task<TaskAgent> GetAgent(string name, int poolId)
         {
             List<TaskAgent> agents = await _agentServer.GetAgentsAsync(poolId, name);
